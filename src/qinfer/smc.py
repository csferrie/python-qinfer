--- conflicted
+++ resolved
@@ -47,6 +47,8 @@
 import scipy.stats
 
 from qinfer.abstract_model import DifferentiableModel
+from qinfer.metrics import rescaled_distance_mtx
+from qinfer import clustering
 from qinfer.distributions import Distribution
 import qinfer.resamplers
 import qinfer.clustering
@@ -465,7 +467,13 @@
 
         # Reset the weights to uniform.
         self.particle_weights[:] = (1/self.n_particles)
-<<<<<<< HEAD
+        
+        # Instruct the model to clear its cache, demoting any errors to
+        # warnings.
+        try:
+            self.model.clear_cache()
+        except Exception as e:
+            warnings.warn("Exception raised when clearing model cache: {}. Ignoring.".format(e))
 
         # Possibly track the new divergence.
         if self._resampling_divergences is not None:
@@ -481,15 +489,6 @@
                 old_mean - new_mean,
                 np.linalg.norm(new_cov - old_cov)
             ))
-=======
-        
-        # Instruct the model to clear its cache, demoting any errors to
-        # warnings.
-        try:
-            self.model.clear_cache()
-        except Exception as e:
-            warnings.warn("Exception raised when clearing model cache: {}. Ignoring.".format(e))
->>>>>>> 5913869b
 
     ## DISTRIBUTION CONTRACT ##################################################
     
